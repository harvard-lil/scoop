--- conflicted
+++ resolved
@@ -22,11 +22,8 @@
     "archiver": "^5.3.1",
     "browsertrix-behaviors": "^0.3.4",
     "http-parser-js": "^0.5.8",
-<<<<<<< HEAD
     "node-stream-zip": "^1.15.0",
-=======
     "nunjucks": "^3.2.3",
->>>>>>> 08f4b604
     "transparent-proxy": "^1.8.14",
     "uuid": "^9.0.0",
     "warcio": "^1.6.1",
