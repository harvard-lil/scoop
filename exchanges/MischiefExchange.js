--- conflicted
+++ resolved
@@ -1,13 +1,3 @@
-<<<<<<< HEAD
-/**
- * Mischief
- * @module exchanges.MischiefExchange
- * @author The Harvard Library Innovation Lab
- * @license MIT
- * @description Parent class for HTTP exchanges captured by Mischief.
-*/
-=======
->>>>>>> 9d3bfcb6
 import { v4 as uuidv4 } from 'uuid'
 
 /**
@@ -27,14 +17,10 @@
   /** @type {?string} */
   connectionId
 
-<<<<<<< HEAD
-  /** @type {?object} */
-=======
   /**
    * @type {object}
    * @private
    */
->>>>>>> 9d3bfcb6
   _request
 
   /** @type {?object} */
