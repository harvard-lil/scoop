--- conflicted
+++ resolved
@@ -67,17 +67,6 @@
     this._response = val;
   }
 
-<<<<<<< HEAD
-  constructor(props) {
-    super(props);
-
-    const allowed = ["requestRaw",
-                     "responseRaw"];
-    for(const prop of Object.keys(props).filter(k => allowed.includes(k))) {
-      this[prop] = props[prop];
-    }
-    return this;
-=======
   /**
    * @param {object} props - Object containing any of the properties of `this`.
    */
@@ -89,6 +78,5 @@
         this[key] = value;
       }
     }
->>>>>>> 08f4b604
   }
 }